--- conflicted
+++ resolved
@@ -170,13 +170,8 @@
 
 static void set_active_framebuffer(unsigned n)
 {
-<<<<<<< HEAD
     if (n > 1 || !double_buffering) return;
-    vi.yres_virtual = vi.yres * PIXEL_SIZE;
-=======
-    if (n > 1) return;
     vi.yres_virtual = vi.yres * NUM_BUFFERS;
->>>>>>> 862d026f
     vi.yoffset = n * vi.yres;
     vi.bits_per_pixel = PIXEL_SIZE * 8;
     if (ioctl(gr_fb_fd, FBIOPUT_VSCREENINFO, &vi) < 0) {
